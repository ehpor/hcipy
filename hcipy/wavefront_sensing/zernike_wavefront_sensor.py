from .wavefront_sensor import WavefrontSensorOptics, WavefrontSensorEstimator
from ..propagation import FraunhoferPropagator
from ..optics import PhaseApodizer, LinearRetarder, Wavefront, HalfWavePlate
from ..aperture import circular_aperture
from ..field import make_uniform_grid, Field

import numpy as np

class ZernikeWavefrontSensorOptics(WavefrontSensorOptics):
	'''The optical elements for a Zernike wavefront sensor.

	This class uses a propagation scheme of [1]_, similar to that of Lyot coronagraphs
	with a small blocking mask, see [2]_.

	.. [1] N'Diaye et al. 2013, "Calibration of quasi-static 
		aberrations in exoplanet direct-imaging instruments with a 
		Zernike phase-mask sensor"

	.. [2] Soummer et al. 2007, "Fast computation of Lyot-style
		coronagraph propagation"

	Parameters
	----------
	input_grid : Grid
		The grid on which the input wavefront is defined.
	phase_step : scalar
		The phase of the phase dot of the zernike wavefront sensor. The default is pi/2.
	phase_dot_diameter : scalar
		The diameter of the phase dot. This has units of lambda_0/D.
	num_pix : scalar
		The number of pixels across the phase dot.
	pupil_diameter : scalar
		The diameter of the pupil. This is used for calculating the size of the phase dot.
	reference_wavelength : scalar
		The reference wavelength. This is used for calcualting the size of the phase dot.
	'''
	def __init__(self, input_grid, phase_step=np.pi / 2, phase_dot_diameter=1.06, num_pix=128, pupil_diameter=1, reference_wavelength=1):
		self.input_grid = input_grid
		self.output_grid = input_grid

		# Make the phase dot
		phase_dot_diameter *= pupil_diameter / reference_wavelength
		focal_grid = make_uniform_grid([num_pix, num_pix], phase_dot_diameter)
		self.phase_dot = PhaseApodizer(circular_aperture(phase_dot_diameter)(focal_grid) * phase_step)

		# Make the propagator
		self.prop = FraunhoferPropagator(input_grid, focal_grid)

	def forward(self, wavefront):
		'''Propagates a wavefront through the wavefront sensor.

		Parameters
		----------		
		wavefront : Wavefront
			The input wavefront that will propagate through the system.

		Returns
		-------
		wf : Wavefront
			The output wavefront.
		'''
		wf_foc = self.prop.forward(wavefront)
		wf_foc.electric_field -= self.phase_dot.forward(wf_foc).electric_field

		pup = self.prop.backward(wf_foc)
		pup.electric_field[:] = wavefront.electric_field - pup.electric_field

		return pup

	def backward(self, wavefront):
		'''Propagates a wavefront backwards through the wavefront sensor.

		Parameters
		----------		
		wavefront : Wavefront
			The input wavefront that will propagate through the system.

		Returns
		-------
		wf : Wavefront
			The output wavefront.
		'''
		wf_foc = self.prop.forward(wavefront)
		wf_foc.electric_field -= self.phase_dot.backward(wf_foc).electric_field

		pup = self.prop.backward(wf_foc)
		pup.electric_field[:] = wavefront.electric_field - pup.electric_field

		return pup

class ZernikeWavefrontSensorEstimator(WavefrontSensorEstimator):
	'''Estimates the wavefront slopes from pyramid wavefront sensor images.
	
	Parameters
	----------
	aperture : function
		A function which mask the output phase measurements.
	output_grid : Grid
		The grid on which the output of a pyramid wavefront sensor is sampled.
	reference : Field
		A reference image to subtract from the Zernike wavefront sensor data.
			
	Attributes
	----------
	measurement_grid : Grid
		The grid on which the phase measurements are defined.
	pupil_mask : array_like
		A mask for the phase measurements.
	num_measurements : int
		The number of pixels in the output vector.
	reference : Field
		A reference image to subtract from the Zernike wavefront sensor data.
	'''
	def __init__(self, aperture, output_grid, reference):
		self.measurement_grid = output_grid
		self.pupil_mask = aperture(self.measurement_grid)
		self.reference = reference
		self.num_measurements = int(np.sum(self.pupil_mask > 0))

	def estimate(self, images):
		'''A function which estimates the phase from a Zernike wavefront sensor image.

		Parameters
		----------
		images - List
			A list of scalar intensity fields containing Zernike wavefront sensor images.

		Returns
		-------
		res - Field
			A field with phase estimates.
		'''
		image = images[0]

		intensity_measurements = (image - self.reference).ravel() * self.pupil_mask
		res = Field(intensity_measurements[self.pupil_mask > 0], self.pupil_mask.grid)
		return res

class VectorZernikeWavefrontSensorOptics(WavefrontSensorOptics):
	'''The optical elements for a vector-Zernike wavefront sensor.

	The vector Zernike is based on [1]_.

	This class uses a propagation scheme of [2]_, similar to that of Lyot coronagraphs
	with a small blocking mask, see [3]_. The reference wavefront is also propagated
	through a half-wave retarder because the vector-Zernike mask is a half-wave 
	retarder. 
	
	.. [1] Doelman et al. 2019, "Simultaneous phase and amplitude aberration sensing 
		with a liquid-crystal vector-Zernike phase mask"

	.. [2] N'Diaye et al. 2013, "Calibration of quasi-static 
		aberrations in exoplanet direct-imaging instruments with a 
		Zernike phase-mask sensor"

	.. [3] Soummer et al. 2007, "Fast computation of Lyot-style
		coronagraph propagation"

	Parameters
	----------
	input_grid : Grid
		The grid on which the input wavefront is defined.
	phase_retardation : scalar or Field
		The relative phase retardation induced between the fast and slow axis.
	phase_step : scalar
		The phase of the phase dot of the zernike wavefront sensor. The default is pi/2.
	phase_dot_diameter : scalar
		The diameter of the phase dot. This has units of lambda_0/D.
	num_pix : scalar
		The number of pixels across the phase dot.
	pupil_diameter : scalar
		The diameter of the pupil. This is used for calculating the size of the phase dot.
	reference_wavelength : scalar
		The reference wavelength. This is used for calcualting the size of the phase dot.
	'''
	def __init__(self, input_grid, phase_retardation=np.pi, phase_step=np.pi / 2, phase_dot_diameter=1.06, num_pix=128, pupil_diameter=1, reference_wavelength=1):
		self.input_grid = input_grid
		self.output_grid = input_grid
		self._phase_retardation = phase_retardation

		# Make the vector-Zernike wavefront sensor mask
		phase_dot_diameter *= pupil_diameter / reference_wavelength
		focal_grid = make_uniform_grid([num_pix, num_pix], phase_dot_diameter)
		phase_dot = circular_aperture(phase_dot_diameter)(focal_grid) * phase_step
		
		self.vZWFS_mask = LinearRetarder(phase_retardation, phase_dot / 2)

		# Make half-wave plate for reference offset
		self.HWP = LinearRetarder(phase_retardation, 0)

		# Make the propagator
		self.prop = FraunhoferPropagator(input_grid, focal_grid)

	@property
	def phase_retardation(self):
		'''The phase retardation of the linear retarder
		'''
		return self._phase_retardation

	@phase_retardation.setter
	def phase_retardation(self, phase_retardation):
		self._phase_retardation = phase_retardation

		self.vZWFS_mask.phase_retardation = phase_retardation
		self.HWP.phase_retardation = phase_retardation

	def forward(self, wavefront):
		'''Propagates a wavefront through the wavefront sensor.

		Parameters
		----------
		wavefront : Wavefront
			The input wavefront that will propagate through the system.

		Returns
		-------
		wf : Wavefront
			The output wavefront.
		'''
		wf_foc = self.prop.forward(wavefront)

		wf_foc.electric_field = self.HWP.forward(wf_foc).electric_field - self.vZWFS_mask.forward(wf_foc).electric_field
<<<<<<< HEAD

=======
        
>>>>>>> d2764643
		pup = self.prop.backward(wf_foc)
		pup.electric_field[:] = self.HWP.forward(wavefront).electric_field - pup.electric_field

		return pup

	def backward(self, wavefront):
		'''Propagates a wavefront backwards through the wavefront sensor.

		Parameters
		----------		
		wavefront : Wavefront
			The input wavefront that will propagate through the system.

		Returns
		-------
		wf : Wavefront
			The output wavefront.
		'''
		wf_foc = self.prop.forward(wavefront)

		wf_foc.electric_field = self.HWP.backward(wf_foc).electric_field - self.vZWFS_mask.backward(wf_foc).electric_field

		pup = self.prop.backward(wf_foc)
		pup.electric_field[:] = self.HWP.backward(wavefront).electric_field - pup.electric_field

		return pup<|MERGE_RESOLUTION|>--- conflicted
+++ resolved
@@ -218,13 +218,11 @@
 			The output wavefront.
 		'''
 		wf_foc = self.prop.forward(wavefront)
+		if wf_foc.is_scalar:
+			wf_foc = Wavefront(wf_foc.electric_field, wavelength=wf_foc.wavelength, input_stokes_vector=(1, 0, 0, 0))
 
 		wf_foc.electric_field = self.HWP.forward(wf_foc).electric_field - self.vZWFS_mask.forward(wf_foc).electric_field
-<<<<<<< HEAD
-
-=======
-        
->>>>>>> d2764643
+
 		pup = self.prop.backward(wf_foc)
 		pup.electric_field[:] = self.HWP.forward(wavefront).electric_field - pup.electric_field
 
@@ -244,6 +242,8 @@
 			The output wavefront.
 		'''
 		wf_foc = self.prop.forward(wavefront)
+		if wf_foc.is_scalar:
+			wf_foc = Wavefront(wf_foc.electric_field, wavelength=wf_foc.wavelength, input_stokes_vector=(1, 0, 0, 0))
 
 		wf_foc.electric_field = self.HWP.backward(wf_foc).electric_field - self.vZWFS_mask.backward(wf_foc).electric_field
 
