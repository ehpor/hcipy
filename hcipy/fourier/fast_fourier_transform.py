from __future__ import division

import numpy as np
from .fourier_transform import FourierTransform, multiplex_for_tensor_fields
from ..field import Field, TensorFlowField, CartesianGrid, RegularCoords
from ..config import Configuration
import numexpr as ne

try:
	import mkl_fft._numpy_fft as _fft_module
except ImportError:
	_fft_module = np.fft

def make_fft_grid(input_grid, q=1, fov=1):
	'''Calculate the grid returned by a Fast Fourier Transform.

	Parameters
	----------
	input_grid : Grid
		The grid defining the sampling in the real domain..
	q : scalar
		The amount of zeropadding to perform. A value of 1 denotes no zeropadding.
	fov : scalar
		The amount of cropping to perform in the Fourier domain.

	Returns
	-------
	Grid
		The grid defining the sampling in the Fourier domain.
	'''
	q = np.ones(input_grid.ndim, dtype='float') * q
	fov = np.ones(input_grid.ndim, dtype='float') * fov

	# Check assumptions
	if not input_grid.is_regular:
		raise ValueError('The input_grid must be regular.')
	if not input_grid.is_('cartesian'):
		raise ValueError('The input_grid must be cartesian.')

	delta = (2 * np.pi / (input_grid.delta * input_grid.dims)) / q
	dims = (input_grid.dims * fov * q).astype('int')
	zero = delta * (-dims / 2 + np.mod(dims, 2) * 0.5)

	return CartesianGrid(RegularCoords(delta, dims, zero))

def _numexpr_grid_shift(shift, grid, out=None):
	'''Fast evaluation of np.exp(1j * np.dot(shift, grid.coords)) using NumExpr.

	Parameters
	----------
	shift : array_like
		The coordinates of the shift.
	grid : Grid
		The grid on which to calculate the shift.
	out : array_like
		An existing array where the outcome is going to be stored. This must
		have the correct shape and dtype. No checking will be performed. If
		this is None, a new array will be allocated and returned.

	Returns
	-------
	array_like
		The calculated complex shift array.
	'''
	variables = {}
	command = []
	coords = grid.coords

	for i in range(grid.ndim):
		variables['a%d' % i] = shift[i]
		variables['b%d' % i] = coords[i]

		command.append('a%d * b%d' % (i,i))

	command = 'exp(1j * (' + '+'.join(command) + '))'
	return ne.evaluate(command, local_dict=variables, out=out)

class FastFourierTransform(FourierTransform):
	'''A Fast Fourier Transform (FFT) object.

	This Fourier transform calculates FFTs with zeropadding and cropping. This
	Fourier transform requires the input grid to be regular in Cartesian coordinates. Every
	number of dimensions is allowed.

	Parameters
	----------
	input_grid : Grid
		The grid that is expected for the input field.
	q : scalar
		The amount of zeropadding to perform. A value of 1 denotes no zeropadding.
	fov : scalar
		The amount of cropping to perform in the Fourier domain.
	shift : array_like or scalar
		The amount by which to shift the output grid.
	emulate_fftshifts : boolean or None
		Whether to emulate FFTshifts normally used in the FFT by multiplications in the
		opposite domain. Enabling this increases performance by 3x, but degrades accuracy of
		the FFT by 10x. If this is None, the choice will be determined by the configuration
		file.

	Raises
	------
	ValueError
		If the input grid is not regular or Cartesian.
	'''
	def __init__(self, input_grid, q=1, fov=1, shift=0, emulate_fftshifts=None):
		# Check assumptions
		if not input_grid.is_regular:
			raise ValueError('The input_grid must be regular.')
		if not input_grid.is_('cartesian'):
			raise ValueError('The input_grid must be Cartesian.')

		self.input_grid = input_grid

		self.shape_in = input_grid.shape
		self.weights = input_grid.weights
		self.size = input_grid.size
		self.ndim = input_grid.ndim

		# Get the value from the configuration file if left at the default.
		if emulate_fftshifts is None:
			emulate_fftshifts = Configuration().fourier.fft.emulate_fftshifts
		self.emulate_fftshifts = emulate_fftshifts

		self.output_grid = make_fft_grid(input_grid, q, fov).shifted(shift)
		self.internal_grid = make_fft_grid(input_grid, q, 1)

		self.shape_out = self.output_grid.shape
		self.internal_shape = (self.shape_in * q).astype('int')
		self.internal_array = np.zeros(self.internal_shape, 'complex')

		# Calculate the part of the array in which to insert the input field (for zeropadding).
		if np.allclose(self.internal_shape, self.shape_in):
			self.cutout_input = None
		else:
			cutout_start = (self.internal_shape / 2.).astype('int') - (self.shape_in / 2.).astype('int')
			cutout_end = cutout_start + self.shape_in
			self.cutout_input = tuple([slice(start, end) for start, end in zip(cutout_start, cutout_end)])

		# Calculate the part of the array to extract the output field (for cropping).
		if np.allclose(self.internal_shape, self.shape_out):
			self.cutout_output = None
		else:
			cutout_start = (self.internal_shape / 2.).astype('int') - (self.shape_out / 2.).astype('int')
			cutout_end = cutout_start + self.shape_out
			self.cutout_output = tuple([slice(start, end) for start, end in zip(cutout_start, cutout_end)])

		# Calculate the shift array when the input grid was shifted compared to the native shift
		# expected by the numpy FFT implementation.
		center = input_grid.zero + input_grid.delta * (np.array(input_grid.dims) // 2)
		self.shift_input = _numexpr_grid_shift(-center, self.output_grid)

		# Remove piston shift (remove central shift phase)
		self.shift_input /= np.fft.ifftshift(self.shift_input.reshape(self.shape_out)).ravel()[0]

		# Calculate the multiplication for emulating the FFTshift (if requested).
		if emulate_fftshifts:
			f_shift = input_grid.delta * np.array(self.internal_shape[::-1] // 2)
			fftshift = _numexpr_grid_shift(f_shift, self.internal_grid)

			if self.cutout_output:
				self.shift_input *= fftshift.reshape(self.internal_shape)[self.cutout_output].ravel()
			else:
				self.shift_input *= fftshift

		# Apply weights for Fourier normalization.
		self.shift_input *= self.weights

		# Calculate the shift array when the output grid was shifted compared to the native shift
		# expcted by the numpy FFT implementation.
		shift = np.ones(self.input_grid.ndim) * shift
		if np.allclose(shift, 0):
			self.shift_output = 1
		else:
			self.shift_output = _numexpr_grid_shift(-shift, self.input_grid)

		# Calculate the multiplication for emulating the FFTshift (if requested).
		if emulate_fftshifts:
			f_shift = self.input_grid.delta * np.array(self.internal_shape[::-1] // 2)
			fftshift = _numexpr_grid_shift(f_shift, self.internal_grid)

			fftshift *= np.exp(-1j * np.dot(f_shift, self.internal_grid.zero))

			if self.cutout_input:
				self.shift_output *= fftshift.reshape(self.internal_shape)[self.cutout_input].ravel()
			else:
				self.shift_output *= fftshift

		# Detect if we don't need to shift in the output plane (to avoid a multiplication in the operation).
		if np.isscalar(self.shift_output) and np.allclose(self.shift_output, 1):
			self.shift_output = None

		self.complex_dtype = 'complex128'
		self._tf_shift_input = None
		self._tf_shift_output = None

	@multiplex_for_tensor_fields
	def forward(self, field):
		'''Returns the forward Fourier transform of the :class:`Field` field.

		Parameters
		----------
		field : Field
			The field to Fourier transform.

		Returns
		-------
		Field
			The Fourier transform of the field.
		'''
		if field.backend == 'numpy':
			if self.cutout_input is None:
				self.internal_array[:] = field.reshape(self.shape_in)

				if self.shift_output is not None:
					self.internal_array *= self.shift_output.reshape(self.shape_in)
			else:
				self.internal_array[:] = 0
				self.internal_array[self.cutout_input] = field.reshape(self.shape_in)

				if self.shift_output is not None:
					self.internal_array[self.cutout_input] *= self.shift_output.reshape(self.shape_in)

			if not self.emulate_fftshifts:
				self.internal_array = np.fft.ifftshift(self.internal_array)

<<<<<<< HEAD
			fft_array = np.fft.fftn(self.internal_array)
=======
		fft_array = _fft_module.fftn(self.internal_array)
>>>>>>> aea764a8

			if not self.emulate_fftshifts:
				fft_array = np.fft.fftshift(fft_array)

			if self.cutout_output is None:
				res = fft_array.ravel()
			else:
				res = fft_array[self.cutout_output].ravel()

			res *= self.shift_input

			return Field(res, self.output_grid).astype(field.dtype, copy=False)
		elif field.backend == 'tensorflow':
			import tensorflow as tf

			with tf.name_scope('FastFourierTransform.forward'):
				f = tf.cast(tf.reshape(field.arr, self.shape_in), self.complex_dtype)

				if self.shift_output is not None:
					f *= tf.reshape(self.tf_shift_output, self.shape_in)

				if self.cutout_input is not None:
					paddings = np.array([np.array([self.cutout_input[i].start, self.internal_shape[i] - self.cutout_input[i].stop]) for i in range(self.ndim)])
					f = tf.pad(f, paddings)

				if not self.emulate_fftshifts:
					f = tf.signal.fftshift(f)

				if self.ndim == 1:
					f = tf.signal.fft(f)
				elif self.ndim == 2:
					f = tf.signal.fft2d(f)
				elif self.ndim == 3:
					f = tf.signal.fft3d(f)
				else:
					raise ValueError('FourierTransforms with >3 dimensions are not supported with this backend.')

				if not self.emulate_fftshifts:
					f = tf.signal.ifftshift(f)

				if self.cutout_output is None:
					f = tf.reshape(f, (-1,))
				else:
					f = tf.reshape(f[self.cutout_output], (-1,))

				f *= self.tf_shift_input

				return TensorFlowField(f, self.output_grid)
		else:
			raise ValueError('Fields with this backend are not supported.')

	@multiplex_for_tensor_fields
	def backward(self, field):
		'''Returns the inverse Fourier transform of the :class:`Field` field.

		Parameters
		----------
		field : Field
			The field to inverse Fourier transform.

		Returns
		-------
		Field
			The inverse Fourier transform of the field.
		'''
		if field.backend == 'numpy':
			if self.cutout_output is None:
				self.internal_array[:] = field.reshape(self.shape_out)
				self.internal_array /= self.shift_input.reshape(self.shape_out)
			else:
				self.internal_array[:] = 0
				self.internal_array[self.cutout_output] = field.reshape(self.shape_out)
				self.internal_array[self.cutout_output] /= self.shift_input.reshape(self.shape_out)

			if not self.emulate_fftshifts:
				self.internal_array = np.fft.ifftshift(self.internal_array)

			fft_array = np.fft.ifftn(self.internal_array)

			if not self.emulate_fftshifts:
				fft_array = np.fft.fftshift(fft_array)

			if self.cutout_input is None:
				res = fft_array.ravel()
			else:
				res = fft_array[self.cutout_input].ravel()

			if self.shift_output is not None:
					res /= self.shift_output

			return Field(res, self.input_grid).astype(field.dtype, copy=False)
		elif field.backend == 'tensorflow':
			import tensorflow as tf

			with tf.name_scope('FastFourierTransform.backward'):
				f = tf.cast(tf.reshape(field.arr, self.shape_out), self.complex_dtype)
				f /= tf.reshape(self.shift_input, self.shape_out)

				if self.cutout_output is not None:
					paddings = np.array([np.array([self.cutout_output[i].start, self.internal_shape[i] - self.cutout_output[i].stop]) for i in range(self.ndim)])
					f = tf.pad(f, paddings)

				if not self.emulate_fftshifts:
					f = tf.signal.fftshift(f)

<<<<<<< HEAD
				if self.ndim == 1:
					f = tf.signal.ifft(f)
				elif self.ndim == 2:
					f = tf.signal.ifft2d(f)
				elif self.ndim == 3:
					f = tf.signal.ifft3d(f)
				else:
					raise ValueError('FourierTransforms with >3 dimensions are not supported by this backend.')
=======
		fft_array = _fft_module.ifftn(self.internal_array)
>>>>>>> aea764a8

				if not self.emulate_fftshifts:
					f = tf.signal.ifftshift(f)

				if self.cutout_input is None:
					f = tf.reshape(f, (-1,))
				else:
					f = tf.reshape(f[self.cutout_input], (-1,))

				if self.shift_output is not None:
					f /= self.tf_shift_output

				return TensorFlowField(f, self.output_grid)
		else:
			raise ValueError('Fields with this backend are not supported.')

	@property
	def tf_shift_input(self):
		import tensorflow as tf

		if self._tf_shift_input is None:
			self._tf_shift_input = tf.convert_to_tensor(self.shift_input)
		return self._tf_shift_input

	@property
	def tf_shift_output(self):
		import tensorflow as tf

		if self._tf_shift_output is None:
			self._tf_shift_output = tf.convert_to_tensor(self.shift_output)
		return self._tf_shift_output<|MERGE_RESOLUTION|>--- conflicted
+++ resolved
@@ -224,11 +224,7 @@
 			if not self.emulate_fftshifts:
 				self.internal_array = np.fft.ifftshift(self.internal_array)
 
-<<<<<<< HEAD
-			fft_array = np.fft.fftn(self.internal_array)
-=======
-		fft_array = _fft_module.fftn(self.internal_array)
->>>>>>> aea764a8
+			fft_array = _fft_module.fftn(self.internal_array)
 
 			if not self.emulate_fftshifts:
 				fft_array = np.fft.fftshift(fft_array)
@@ -306,7 +302,7 @@
 			if not self.emulate_fftshifts:
 				self.internal_array = np.fft.ifftshift(self.internal_array)
 
-			fft_array = np.fft.ifftn(self.internal_array)
+			fft_array = _fft_module.ifftn(self.internal_array)
 
 			if not self.emulate_fftshifts:
 				fft_array = np.fft.fftshift(fft_array)
@@ -334,7 +330,6 @@
 				if not self.emulate_fftshifts:
 					f = tf.signal.fftshift(f)
 
-<<<<<<< HEAD
 				if self.ndim == 1:
 					f = tf.signal.ifft(f)
 				elif self.ndim == 2:
@@ -343,9 +338,6 @@
 					f = tf.signal.ifft3d(f)
 				else:
 					raise ValueError('FourierTransforms with >3 dimensions are not supported by this backend.')
-=======
-		fft_array = _fft_module.ifftn(self.internal_array)
->>>>>>> aea764a8
 
 				if not self.emulate_fftshifts:
 					f = tf.signal.ifftshift(f)
