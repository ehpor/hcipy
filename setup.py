from setuptools import setup, find_packages

# read the contents of the README.md file
from os import path
this_directory = path.abspath(path.dirname(__file__))
with open(path.join(this_directory, 'README.md')) as f:
	long_description = f.read()

setup(name='hcipy',
	use_scm_version=True,
	description='A framework for performing optical propagation simulations, meant for high contrast imaging, in Python.',
	long_description=long_description,
	long_description_content_type='text/markdown',
	url='https://github.com/ehpor/hcipy/',
	author='Emiel Por',
	author_email='por@strw.leidenuniv.nl',
	packages=find_packages(),
	setup_requires=[
		'setuptools_scm'],
	install_requires=[
		"numpy",
		"scipy",
		"matplotlib>=2.0.0",
		"Pillow",
		"pyyaml",
		"astropy",
		"imageio",
<<<<<<< HEAD
		"xxhash",
		"numexpr"],
=======
		"xxhash"],
	extras_require={
		"dev": [
			"pytest",
			"coveralls",
			"coverage<5.0",
			"mpmath"]},
>>>>>>> e74f1d8e
	zip_safe=False,
	classifiers=(
		"Development Status :: 3 - Alpha",
		"License :: OSI Approved :: MIT License",
		"Operating System :: OS Independent",
		"Programming Language :: Python :: 3",
		"Programming Language :: Python :: 3.5",
		"Programming Language :: Python :: 3.6",
		"Programming Language :: Python :: 3.7",
		"Topic :: Scientific/Engineering :: Astronomy"
	),
	license='MIT',
	license_file='LICENSE'
)<|MERGE_RESOLUTION|>--- conflicted
+++ resolved
@@ -25,18 +25,14 @@
 		"pyyaml",
 		"astropy",
 		"imageio",
-<<<<<<< HEAD
 		"xxhash",
 		"numexpr"],
-=======
-		"xxhash"],
 	extras_require={
 		"dev": [
 			"pytest",
 			"coveralls",
 			"coverage<5.0",
 			"mpmath"]},
->>>>>>> e74f1d8e
 	zip_safe=False,
 	classifiers=(
 		"Development Status :: 3 - Alpha",
