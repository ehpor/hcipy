--- conflicted
+++ resolved
@@ -301,14 +301,6 @@
 		return Field(available_statistics[statistic](field.reshape(tuple(reshape)), axis=tuple(axes)).reshape(tuple(new_shape)), new_grid)
 	else:
 		# Some weights will be different so calculate weighted mean instead.
-<<<<<<< HEAD
-		weights = field.grid.weights
-		w = weights.reshape(tuple(reshape)).sum(axis=tuple(axes))
-		f = (field*weights).reshape(tuple(reshape)).sum(axis=tuple(axes))
-		return Field((f / w).reshape(tuple(new_shape)), new_grid)
-
-def evaluate_supersampled(field_generator, grid, oversampling, make_sparse=True):
-=======
 		if statistic in ['min', 'max']:
 			f = available_statistics[statistic](field.reshape(tuple(reshape)), axis=tuple(axes))
 			return Field(f.reshape(tuple(new_shape)), new_grid)
@@ -320,8 +312,7 @@
 		else:
 			raise NotImplementedError('The median statistic is not implemented for non-regular grids.')
 
-def evaluate_supersampled(field_generator, grid, oversampling, statistic='mean'):
->>>>>>> 03f1e7e3
+def evaluate_supersampled(field_generator, grid, oversampling, statistic='mean', make_sparse=True):
 	'''Evaluate a Field generator on `grid`, with an oversampling.
 
 	Parameters
@@ -335,11 +326,6 @@
 		The factor by which to oversample. If this is a scalar, it will be rounded to
 		the nearest integer. If this is an array, a different oversampling factor will
 		be used for each dimension.
-<<<<<<< HEAD
-	make_sparse : boolean
-		If the resulting ModeBasis needs to be sparsified. This is ignored if
-		only a single Field generator is provided.
-=======
 	statistic : string or callable
 		The statistic to compute (default is 'mean').
 		The following statistics are available:
@@ -349,7 +335,9 @@
 		    This is identical to a weighted histogram.
 		  * 'min' : compute the minimum of values for points within each superpixel.
 		  * 'max' : compute the maximum of values for point within each superpixel.
->>>>>>> 03f1e7e3
+	make_sparse : boolean
+		If the resulting ModeBasis needs to be sparsified. This is ignored if
+		only a single Field generator is provided.
 
 	Returns
 	-------
@@ -358,16 +346,12 @@
 	'''
 	import scipy.sparse
 	from ..mode_basis import ModeBasis
-	
-	new_grid = make_supersampled_grid(grid, oversampling)
-
-<<<<<<< HEAD
+
 	if isinstance(field_generator, (list, tuple)):
 		modes = []
 
 		for fg in field_generator:
-			field = fg(new_grid)
-			field = subsample_field(field, oversampling, grid)
+			field = evaluate_supersampled(fg, grid, oversampling, statistic)
 
 			if make_sparse:
 				field = scipy.sparse.csr_matrix(field)
@@ -376,11 +360,9 @@
 			modes.append(field)
 		
 		return ModeBasis(modes, grid)
-	else:
-		field = field_generator(new_grid)
-
-		return subsample_field(field, oversampling, grid)
-=======
+	
+	new_grid = make_supersampled_grid(grid, oversampling)
+	
 	if grid.is_separated:
 		# Use sub grids to evaluate field generator. This avoids a huge memory usage 
 		# for large oversamplings. New grid is guaranteed to be able to be split up into
@@ -423,7 +405,6 @@
 		# supersampled grid.
 		field = field_generator(new_grid)
 		return subsample_field(field, oversampling, grid, statistic)
->>>>>>> 03f1e7e3
 
 def make_uniform_vector_field(field, jones_vector):
 	'''Make an uniform vector field from a scalar field and a jones vector.
