import numpy as np
from ..field import CartesianGrid, UnstructuredCoords, make_hexagonal_grid, Field
from .generic import *

def make_vlt_aperture():
	pass

def make_subaru_aperture():
	pass

def make_lbt_aperture():
	pass

def make_magellan_aperture(normalized=False, with_spiders=True):
	'''Make the Magellan aperture.

	Parameters
	----------
	normalized : boolean
		If this is True, the outer diameter will be scaled to 1. Otherwise, the
		diameter of the pupil will be 6.5 meters.
	with_spiders: boolean
		If this is False, the spiders will be left out.

	Returns
	-------
	Field generator
		The Magellan aperture.
	'''
	pupil_diameter = 6.5 #m
	spider_width1 = 0.75 * 0.0254 #m
	spider_width2 = 1.5 * 0.0254 #m
	central_obscuration_ratio = 0.29
	spider_offset = [0,0.34] #m

	if normalized:
		spider_width1 /= pupil_diameter
		spider_width2 /= pupil_diameter
		spider_offset = [x / pupil_diameter for x in spider_offset]
		pupil_diameter = 1.0

	spider_offset = np.array(spider_offset)

	mirror_edge1 = (pupil_diameter / (2 * np.sqrt(2)), pupil_diameter / (2 * np.sqrt(2)))
	mirror_edge2 = (-pupil_diameter / (2 * np.sqrt(2)), pupil_diameter / (2 * np.sqrt(2)))
	mirror_edge3 = (pupil_diameter / (2 * np.sqrt(2)), -pupil_diameter / (2 * np.sqrt(2)))
	mirror_edge4 = (-pupil_diameter / (2 * np.sqrt(2)), -pupil_diameter / (2 * np.sqrt(2)))

	obstructed_aperture = make_obstructed_circular_aperture(pupil_diameter, central_obscuration_ratio)

	if not with_spiders:
		return obstructed_aperture

	spider1 = make_spider(spider_offset, mirror_edge1, spider_width1)
	spider2 = make_spider(spider_offset, mirror_edge2, spider_width1)
	spider3 = make_spider(-spider_offset, mirror_edge3, spider_width2)
	spider4 = make_spider(-spider_offset, mirror_edge4, spider_width2)

	def func(grid):
		return obstructed_aperture(grid) * spider1(grid) * spider2(grid) * spider3(grid) * spider4(grid)
	return func

def make_keck_aperture():
	pass

<<<<<<< HEAD
def make_luvoir_a_aperture(gap_padding = 5, normalized=True, with_spiders=True, with_segment_gaps=True, segment_transmissions=1, header = True, return_segment_positions=False):
    
	'''Make the LUVOIR A aperture and Lyot Stop.
=======
def make_luvoir_a_aperture(normalized=False, with_spiders=True, with_segment_gaps=True, segment_transmissions=1, return_segment_positions=False):
	'''Make the LUVOIR A aperture.
>>>>>>> 62b61e9c

	This aperture changes frequently. This one is based on LUVOIR Apertures dimensions 
	from Matt Bolcar, LUVOIR lead engineer (as of 10 April 2019)
	Spiders and segment gaps can be included or excluded, and the transmission for each 
	of the segments can also be changed.

	Parameters
	----------
	gap_padding: float
		arbitratry padding of gap size to represent gaps on smaller arrays - effectively 
		makes the gaps larger and the segments smaller to preserve the same segment pitch 
	normalized : boolean
		If this is True, the outer diameter will be scaled to 1. Otherwise, the
		diameter of the pupil will be 15.0 meters.
	with_spiders : boolean
		Include the secondary mirror support structure in the aperture.
	with_segment_gaps : boolean
		Include the gaps between individual segments in the aperture.
	segment_transmissions : scalar or array_like
<<<<<<< HEAD
		The transmission for each of the segments. If this is a scalar, this transmission 
		will be used for all segments.
	return_segment_positions : boolean
		Will also return the segment positions as segment_position
=======
		The transmission for each of the segments. If this is a scalar, this transmission will
		be used for all segments.
	return_segment_positions : boolean
		If this is True, the centers of each of the segments will get returned as well.
>>>>>>> 62b61e9c
	
	Returns
	-------
	Field generator
		The LUVOIR A aperture.
<<<<<<< HEAD
	
	aperture_header: dictionary
		dictionary of keywords to build aperture fits header
=======
	CartesianGrid
		The segment positions. Only returned when `return_segment_positions` is True.
>>>>>>> 62b61e9c
	'''
	
	pupil_diameter = 15.0 #m actual circumscribed diameter, used for lam/D calculations other measurements normalized by this diameter
	pupil_inscribed = 13.5 #m actual inscribed diameter
	actual_segment_flat_diameter = 1.2225 #m actual segment flat-to-flat diameter
	actual_segment_gap=0.006 #m actual gap size between segments
	spider_width=0.150 #m actual strut size
	lower_spider_angle = 12.7 #deg angle at which lower spiders are offset from vertical
	spid_start = 0.30657 #m spider starting point distance from center of aperture

	segment_gap =  actual_segment_gap * gap_padding #padding out the segmentation gaps so they are visible and not sub-pixel
	segment_flat_diameter = actual_segment_flat_diameter - (segment_gap - actual_segment_gap)
	segment_circum_diameter = 2 / np.sqrt(3) * segment_flat_diameter #segment circumscribed diameter
	
	num_rings = 6 #number of full rings of hexagons around central segment

	lower_spider_angle = 12.7 #deg spiders are upside-down 'Y' shaped; degree the lower two spiders are offset from vertical by this amount

	if not with_segment_gaps:
		segment_gap = 0

	aperture_header = {'TELESCOP':'LUVOIR A','D_CIRC': pupil_diameter, 'D_INSC':pupil_inscribed,\
						'SEG_F2F_D':actual_segment_flat_diameter,'SEG_GAP':actual_segment_gap, \
						'STRUT_W':spider_width,'STRUT_AN':lower_spider_angle,'NORM':normalized, \
						'SEG_TRAN':segment_transmissions,'GAP_PAD':gap_padding, 'STRUT_ST':spid_start, \
						'PROV':'MBolcar ppt 20180815'}
	
	if normalized:
		segment_circum_diameter /= pupil_diameter
		actual_segment_flat_diameter /= pupil_diameter
		actual_segment_gap /= pupil_diameter
		spider_width /= pupil_diameter
		spid_start /= pupil_diameter
		pupil_diameter = 1.0

	segment_positions = make_hexagonal_grid(actual_segment_flat_diameter + actual_segment_gap, num_rings)
	segment_positions = segment_positions.subset(circular_aperture(pupil_diameter * 0.98)) #corner clipping
	segment_positions = segment_positions.subset(lambda grid: ~(circular_aperture(segment_circum_diameter)(grid) > 0))

<<<<<<< HEAD
	hexagon = hexagonal_aperture(segment_circum_diameter)
=======
	hexagon = hexagonal_aperture(segment_circum_diameter - segment_gap, np.pi / 2)
>>>>>>> 62b61e9c
	def segment(grid):
		return hexagon(grid)
	
	if with_spiders:
		spider1 = make_spider_infinite([0, 0], 90, spider_width)
		spider2 = make_spider_infinite([spid_start, 0], 270 - lower_spider_angle, spider_width)
		spider3 = make_spider_infinite([-spid_start, 0], 270 + lower_spider_angle, spider_width)

	segmented_aperture = make_segmented_aperture(segment, segment_positions, segment_transmissions)

	def func(grid):
		res = segmented_aperture(grid)

		if with_spiders:
			res *= spider1(grid) * spider2(grid) * spider3(grid)

		return Field(res, grid)
<<<<<<< HEAD
	
	blah = 1

	if return_segment_positions:
		return func, aperture_header, segment_positions
	return func, aperture_header
	

def make_luvoir_a_lyot_stop(ls_id, ls_od, lyot_ref_diameter, spid_oversize=1, normalized=True, spiders=False, header = False):

	pupil_diameter=15.0 #m actual circumscribed diameter, used for lam/D calculations other measurements normalized by this diameter

	spider_width=0.150 #m actual strut size
	lower_spider_angle = 12.7 #deg angle at which lower spiders are offset from vertical
	spid_start = 0.30657 #m spider starting point offset from center of aperture

=======

	if return_segment_positions:
			return func, segment_positions

	return func

def make_hicat_aperture(normalized=False, with_spiders=True, with_segment_gaps=True, segment_transmissions=1, return_segments=False):
	'''Make the HiCAT pupil mask.
>>>>>>> 62b61e9c

	outer_D = lyot_ref_diameter*ls_od
	inner_D = lyot_ref_diameter*ls_id
	pad_spid_width = spider_width * spid_oversize

	ls_header = {'TELESCOP':'LUVOIR A','D_CIRC': pupil_diameter,'D_INSC':13.5,
				 'LS_ID':ls_id, 'LS_OD':ls_od,'LS_REF_D':lyot_ref_diameter, 'NORM':normalized, 'STRUT_ST':spid_start}

	if spiders:
		ls_header['STRUT_W']  = spider_width
		ls_header['STRUT_AN'] = lower_spider_angle
		ls_header['STRUT_P']  = spid_oversize

	if normalized:
		outer_D /= pupil_diameter
		inner_D /= pupil_diameter
		pad_spid_width /= pupil_diameter
		spid_start /= pupil_diameter

	outer_diameter = circular_aperture(outer_D)
	central_obscuration = circular_aperture(inner_D)

	if spiders:
		spider1 = make_spider_infinite([0, 0], 90, pad_spid_width)
		spider2 = make_spider_infinite([spid_start,0], 270 - lower_spider_angle, pad_spid_width)
		spider3 = make_spider_infinite([-spid_start,0], 270 + lower_spider_angle, pad_spid_width)

	def aper(grid):
		tmp_result = (outer_diameter(grid) - central_obscuration(grid)) 
		if spiders:
			tmp_result *= spider1(grid) * spider2(grid) * spider3(grid)
		return tmp_result    
	if header:
		return aper, ls_header
	
	return aper

def make_hicat_aperture(with_spiders=True, with_segment_gaps=True):
	'''Make the HiCAT P3 apodizer mask

	Parameters
	----------
	normalized : boolean
		If this is True, the outer diameter will be scaled to 1. Otherwise, the
		diameter of the pupil will be 15.0 meters.
	with_spiders : boolean
		Include the secondary mirror support structure in the aperture.
	with_segment_gaps : boolean
		Include the gaps between individual segments in the aperture.
<<<<<<< HEAD

=======
	segment_transmissions : scalar or array_like
		The transmission for each of the segments. If this is a scalar, this transmission will
		be used for all segments.
	return_segment_positions : boolean
		If this is True, the centers of each of the segments will get returned as well.
	
>>>>>>> 62b61e9c
	Returns
	-------
	Field generator
		The HiCAT aperture.
	CartesianGrid
		The segment positions. Only returned when `return_segment_positions` is True.
	'''
<<<<<<< HEAD
	
	gamma_21 = 0.423
	gamma_31 = 1.008
	
#P2 - Iris AO
	p2_irisao_segment_size = 1.4e-3 # m (note: point to point)
	p2_irisao_segment_side_length = p2_irisao_segment_size / 2
	p2_irisao_segment_gap_size = 12e-6 # m
	
	p2_irisao_distance_between_segments = p2_irisao_segment_side_length * np.sqrt(3)
	p2_irisao_segment_circumdiameter = (2 * p2_irisao_segment_side_length) - (2/np.sqrt(3)) * p2_irisao_segment_gap_size

#P1 - Pupil Mask
	# Central segment
	p1_pupil_mask_central_segment_size = 3.600e-3 # m
	
#P3 - Apodizer
	# Contour
	p3_apodizer_size = 19.725e-3 # m
	p2_apodizer_size = p3_apodizer_size * gamma_21 / gamma_31
	
	# Gap
	p3_apodizer_mask_gap_size = 0.090e-3 # m
	p3_irisao_segment_gap_size = p2_irisao_segment_gap_size * gamma_31 / gamma_21
	apodizer_mask_gap_oversize_factor_wrt_irisao = p3_apodizer_mask_gap_size / p3_irisao_segment_gap_size
	
	# Central segment
	p3_apodizer_mask_central_segment_size = 3.950e-3 # m
	p3_pupil_mask_central_segment_size = p1_pupil_mask_central_segment_size * gamma_31
	apodizer_mask_central_segment_oversize_factor_wrt_pupil_mask = p3_apodizer_mask_central_segment_size / p3_pupil_mask_central_segment_size
	p3_irisao_segment_size = p2_irisao_segment_size * gamma_31 / gamma_21

	#Spiders
	p3_apodizer_mask_spiders_thickness = 0.350e-3 # m
	
	header = {'TELESCOP':'HiCAT','P3_APOD':p3_apodizer_size,'P3_CENT_SEG':p3_apodizer_mask_central_segment_size,
				'P3_GAP':p3_apodizer_mask_gap_size,'P3_GAP_OVER':apodizer_mask_gap_oversize_factor_wrt_irisao,
				'P3_STRUT':p3_apodizer_mask_spiders_thickness, 'PROV':'HiCAT spreadsheet'}
	
	p3_irisao_segment_circumdiameter = p2_irisao_segment_circumdiameter * gamma_31 / gamma_21
	p3_irisao_distance_between_segments = p2_irisao_distance_between_segments * gamma_31 / gamma_21
	p3_apodizer_segment_circumdiameter = p3_irisao_segment_circumdiameter + (-p3_apodizer_mask_gap_size + p3_irisao_segment_gap_size) * (2/np.sqrt(3))
=======
	pupil_diameter = 0.019725 # m
	segment_circum_diameter = 2 / np.sqrt(3) * pupil_diameter / 7
	num_rings = 3
	segment_gap = 90e-6
	spider_width = 350e-6

	if not with_segment_gaps:
		segment_gap = 0

	if normalized:
		segment_circum_diameter /= pupil_diameter
		segment_gap /= pupil_diameter
		spider_width /= pupil_diameter
		pupil_diameter = 1.0

	segment_positions = make_hexagonal_grid(segment_circum_diameter / 2 * np.sqrt(3), num_rings)
	segment_positions = segment_positions.subset(lambda grid: ~(circular_aperture(segment_circum_diameter)(grid) > 0))

	hexagon = hexagonal_aperture(segment_circum_diameter - segment_gap, np.pi / 2)
	def segment(grid):
		return hexagon(grid)

	segmented_aperture = make_segmented_aperture(segment, segment_positions, segment_transmissions, return_segments)
	
	if return_segments:
		segmented_aperture, segments = segmented_aperture
>>>>>>> 62b61e9c

	segment = hexagonal_aperture(p3_apodizer_segment_circumdiameter, np.pi/2)
	segment_positions = make_hexagonal_grid(p3_irisao_distance_between_segments, 3, False)
	segmentation = make_segmented_aperture(segment, segment_positions)
	
	segment = hexagonal_aperture(p3_apodizer_size / 7 / np.sqrt(3) * 2, np.pi / 2)
	distance_between_segments = p3_apodizer_size / 7
	segment_positions = make_hexagonal_grid(distance_between_segments, 3)
	contour = make_segmented_aperture(segment, segment_positions)
	
	central_segment = hexagonal_aperture(p3_apodizer_mask_central_segment_size, np.pi / 2)
	
	if with_spiders:
<<<<<<< HEAD
		spider1 = make_spider_infinite([0,0], 60, p3_apodizer_mask_spiders_thickness)
		spider2 = make_spider_infinite([0,0], 120, p3_apodizer_mask_spiders_thickness)
		spider3 = make_spider_infinite([0,0], -60, p3_apodizer_mask_spiders_thickness)
		spider4 = make_spider_infinite([0,0], -120, p3_apodizer_mask_spiders_thickness)
	
	def func(grid):
		res = (contour(grid) - central_segment(grid)) 
		
		if with_segment_gaps:
			res*= segmentation(grid)
		
=======
		spider1 = make_spider_infinite([0, 0], 60, spider_width)
		spider2 = make_spider_infinite([0, 0], 120, spider_width)
		spider3 = make_spider_infinite([0, 0], 240, spider_width)
		spider4 = make_spider_infinite([0, 0], 300, spider_width)

		for i, s in enumerate(segments):
			s = lambda grid: s(grid) * spider1(grid) * spider2(grid) * spider3(grid) * spider4(grid)
			
	def aperture(grid):
		res = segmented_aperture(grid)

>>>>>>> 62b61e9c
		if with_spiders:
			res*= spider1(grid) * spider2(grid) * spider3(grid) * spider4(grid)
		
		return Field(res, grid)
<<<<<<< HEAD
		
	return func, header
=======
	
	if return_segments:
			return aperture, segments
	else:
		return aperture
>>>>>>> 62b61e9c

def make_hicat_lyot_stop(ls_id, ls_od, with_spiders=False):
	'''Make the HiCAT Lyot stop.

	Parameters
	----------
	normalized : boolean
		If this is True, the outer diameter will be scaled to 1. Otherwise, the
		diameter of the pupil will be 15.0 meters.
	with_spiders : boolean
		Include the secondary mirror support structure in the aperture.

	Returns
	-------
	Field generator
		The HiCAT Lyot stop.
	'''
	gamma_21 = 0.423
	gamma_31 = 1.008
	gamma_51 = 0.979
	
	p2_irisao_segment_size = 1.4e-3 # m (note: point to point)
	p2_irisao_segment_side_length = p2_irisao_segment_size / 2
	p2_irisao_inscribed_circle_size = 10 * p2_irisao_segment_side_length
	p2_irisao_flat_to_flat_size = 14 * np.sqrt(3) / 2 * p2_irisao_segment_side_length
	p2_irisao_circumscribed_circle_size = np.sqrt(p2_irisao_flat_to_flat_size**2 + p2_irisao_segment_side_length**2)
	
	p3_apodizer_mask_central_segment_size = 3.950e-3 # m
	p3_apodizer_size = 19.725e-3 # m
	
	p5_lyot_stop_size = ls_od # m
	p5_irisao_inscribed_circle_size = p2_irisao_inscribed_circle_size * gamma_51 / gamma_21
	lyot_stop_mask_undersize_contour_wrt_inscribed_circle = p5_lyot_stop_size / p5_irisao_inscribed_circle_size

	p5_irisao_flat_to_flat_size = p2_irisao_flat_to_flat_size * gamma_51 / gamma_21
	p5_irisao_circumscribed_circle_size = p2_irisao_circumscribed_circle_size * gamma_51 / gamma_21

	# Central segment
	p5_lyot_stop_mask_central_segment_size = ls_id # m
	p5_apodizer_mask_central_segment_size = p3_apodizer_mask_central_segment_size * gamma_51 / gamma_31

	p5_irisao_segment_size = p2_irisao_segment_size * gamma_51 / gamma_21
	lyot_stop_mask_central_segment_oversize_factor_wrt_apodizer_mask = p5_lyot_stop_mask_central_segment_size / p5_apodizer_mask_central_segment_size
	
	# Spiders
	p5_lyot_stop_mask_spiders_thickness = 0.700e-3 # m
	lyot_stop_mask_spiders_thickness_ratio = p5_lyot_stop_mask_spiders_thickness / p5_irisao_circumscribed_circle_size
	
	central_obscuration = circular_aperture(p5_lyot_stop_mask_central_segment_size)
	outer_diameter = circular_aperture(p5_lyot_stop_size)
	
	header = {'TELESCOP':'HiCAT','P3_APOD':p3_apodizer_size,'P3_CENT_SEG':p3_apodizer_mask_central_segment_size,
				'LS_CENT':p5_lyot_stop_mask_central_segment_size, 'LS_SIZE':p5_lyot_stop_size, 
				'P5_STRUT':p5_lyot_stop_mask_spiders_thickness}
	
	if with_spiders:
		spider1 = make_spider_infinite([0,0], 60, p5_lyot_stop_mask_spiders_thickness)
		spider2 = make_spider_infinite([0,0], 120, p5_lyot_stop_mask_spiders_thickness)
		spider3 = make_spider_infinite([0,0], -60, p5_lyot_stop_mask_spiders_thickness)
		spider4 = make_spider_infinite([0,0], -120, p5_lyot_stop_mask_spiders_thickness)

	def func(grid):
		res = outer_diameter(grid) - central_obscuration(grid)

		if with_spiders:
			res *= spider1(grid) * spider2(grid) * spider3(grid) * spider4(grid)

		return Field(res, grid)
		
	return func,header

def make_elt_aperture():
	pass<|MERGE_RESOLUTION|>--- conflicted
+++ resolved
@@ -63,184 +63,12 @@
 def make_keck_aperture():
 	pass
 
-<<<<<<< HEAD
-def make_luvoir_a_aperture(gap_padding = 5, normalized=True, with_spiders=True, with_segment_gaps=True, segment_transmissions=1, header = True, return_segment_positions=False):
-    
-	'''Make the LUVOIR A aperture and Lyot Stop.
-=======
-def make_luvoir_a_aperture(normalized=False, with_spiders=True, with_segment_gaps=True, segment_transmissions=1, return_segment_positions=False):
-	'''Make the LUVOIR A aperture.
->>>>>>> 62b61e9c
-
+def make_luvoir_a_aperture(normalized=False, with_spiders=True, with_segment_gaps=True, gap_padding=1, segment_transmissions=1, return_header=False, return_segments=False):
+	'''
 	This aperture changes frequently. This one is based on LUVOIR Apertures dimensions 
 	from Matt Bolcar, LUVOIR lead engineer (as of 10 April 2019)
 	Spiders and segment gaps can be included or excluded, and the transmission for each 
 	of the segments can also be changed.
-
-	Parameters
-	----------
-	gap_padding: float
-		arbitratry padding of gap size to represent gaps on smaller arrays - effectively 
-		makes the gaps larger and the segments smaller to preserve the same segment pitch 
-	normalized : boolean
-		If this is True, the outer diameter will be scaled to 1. Otherwise, the
-		diameter of the pupil will be 15.0 meters.
-	with_spiders : boolean
-		Include the secondary mirror support structure in the aperture.
-	with_segment_gaps : boolean
-		Include the gaps between individual segments in the aperture.
-	segment_transmissions : scalar or array_like
-<<<<<<< HEAD
-		The transmission for each of the segments. If this is a scalar, this transmission 
-		will be used for all segments.
-	return_segment_positions : boolean
-		Will also return the segment positions as segment_position
-=======
-		The transmission for each of the segments. If this is a scalar, this transmission will
-		be used for all segments.
-	return_segment_positions : boolean
-		If this is True, the centers of each of the segments will get returned as well.
->>>>>>> 62b61e9c
-	
-	Returns
-	-------
-	Field generator
-		The LUVOIR A aperture.
-<<<<<<< HEAD
-	
-	aperture_header: dictionary
-		dictionary of keywords to build aperture fits header
-=======
-	CartesianGrid
-		The segment positions. Only returned when `return_segment_positions` is True.
->>>>>>> 62b61e9c
-	'''
-	
-	pupil_diameter = 15.0 #m actual circumscribed diameter, used for lam/D calculations other measurements normalized by this diameter
-	pupil_inscribed = 13.5 #m actual inscribed diameter
-	actual_segment_flat_diameter = 1.2225 #m actual segment flat-to-flat diameter
-	actual_segment_gap=0.006 #m actual gap size between segments
-	spider_width=0.150 #m actual strut size
-	lower_spider_angle = 12.7 #deg angle at which lower spiders are offset from vertical
-	spid_start = 0.30657 #m spider starting point distance from center of aperture
-
-	segment_gap =  actual_segment_gap * gap_padding #padding out the segmentation gaps so they are visible and not sub-pixel
-	segment_flat_diameter = actual_segment_flat_diameter - (segment_gap - actual_segment_gap)
-	segment_circum_diameter = 2 / np.sqrt(3) * segment_flat_diameter #segment circumscribed diameter
-	
-	num_rings = 6 #number of full rings of hexagons around central segment
-
-	lower_spider_angle = 12.7 #deg spiders are upside-down 'Y' shaped; degree the lower two spiders are offset from vertical by this amount
-
-	if not with_segment_gaps:
-		segment_gap = 0
-
-	aperture_header = {'TELESCOP':'LUVOIR A','D_CIRC': pupil_diameter, 'D_INSC':pupil_inscribed,\
-						'SEG_F2F_D':actual_segment_flat_diameter,'SEG_GAP':actual_segment_gap, \
-						'STRUT_W':spider_width,'STRUT_AN':lower_spider_angle,'NORM':normalized, \
-						'SEG_TRAN':segment_transmissions,'GAP_PAD':gap_padding, 'STRUT_ST':spid_start, \
-						'PROV':'MBolcar ppt 20180815'}
-	
-	if normalized:
-		segment_circum_diameter /= pupil_diameter
-		actual_segment_flat_diameter /= pupil_diameter
-		actual_segment_gap /= pupil_diameter
-		spider_width /= pupil_diameter
-		spid_start /= pupil_diameter
-		pupil_diameter = 1.0
-
-	segment_positions = make_hexagonal_grid(actual_segment_flat_diameter + actual_segment_gap, num_rings)
-	segment_positions = segment_positions.subset(circular_aperture(pupil_diameter * 0.98)) #corner clipping
-	segment_positions = segment_positions.subset(lambda grid: ~(circular_aperture(segment_circum_diameter)(grid) > 0))
-
-<<<<<<< HEAD
-	hexagon = hexagonal_aperture(segment_circum_diameter)
-=======
-	hexagon = hexagonal_aperture(segment_circum_diameter - segment_gap, np.pi / 2)
->>>>>>> 62b61e9c
-	def segment(grid):
-		return hexagon(grid)
-	
-	if with_spiders:
-		spider1 = make_spider_infinite([0, 0], 90, spider_width)
-		spider2 = make_spider_infinite([spid_start, 0], 270 - lower_spider_angle, spider_width)
-		spider3 = make_spider_infinite([-spid_start, 0], 270 + lower_spider_angle, spider_width)
-
-	segmented_aperture = make_segmented_aperture(segment, segment_positions, segment_transmissions)
-
-	def func(grid):
-		res = segmented_aperture(grid)
-
-		if with_spiders:
-			res *= spider1(grid) * spider2(grid) * spider3(grid)
-
-		return Field(res, grid)
-<<<<<<< HEAD
-	
-	blah = 1
-
-	if return_segment_positions:
-		return func, aperture_header, segment_positions
-	return func, aperture_header
-	
-
-def make_luvoir_a_lyot_stop(ls_id, ls_od, lyot_ref_diameter, spid_oversize=1, normalized=True, spiders=False, header = False):
-
-	pupil_diameter=15.0 #m actual circumscribed diameter, used for lam/D calculations other measurements normalized by this diameter
-
-	spider_width=0.150 #m actual strut size
-	lower_spider_angle = 12.7 #deg angle at which lower spiders are offset from vertical
-	spid_start = 0.30657 #m spider starting point offset from center of aperture
-
-=======
-
-	if return_segment_positions:
-			return func, segment_positions
-
-	return func
-
-def make_hicat_aperture(normalized=False, with_spiders=True, with_segment_gaps=True, segment_transmissions=1, return_segments=False):
-	'''Make the HiCAT pupil mask.
->>>>>>> 62b61e9c
-
-	outer_D = lyot_ref_diameter*ls_od
-	inner_D = lyot_ref_diameter*ls_id
-	pad_spid_width = spider_width * spid_oversize
-
-	ls_header = {'TELESCOP':'LUVOIR A','D_CIRC': pupil_diameter,'D_INSC':13.5,
-				 'LS_ID':ls_id, 'LS_OD':ls_od,'LS_REF_D':lyot_ref_diameter, 'NORM':normalized, 'STRUT_ST':spid_start}
-
-	if spiders:
-		ls_header['STRUT_W']  = spider_width
-		ls_header['STRUT_AN'] = lower_spider_angle
-		ls_header['STRUT_P']  = spid_oversize
-
-	if normalized:
-		outer_D /= pupil_diameter
-		inner_D /= pupil_diameter
-		pad_spid_width /= pupil_diameter
-		spid_start /= pupil_diameter
-
-	outer_diameter = circular_aperture(outer_D)
-	central_obscuration = circular_aperture(inner_D)
-
-	if spiders:
-		spider1 = make_spider_infinite([0, 0], 90, pad_spid_width)
-		spider2 = make_spider_infinite([spid_start,0], 270 - lower_spider_angle, pad_spid_width)
-		spider3 = make_spider_infinite([-spid_start,0], 270 + lower_spider_angle, pad_spid_width)
-
-	def aper(grid):
-		tmp_result = (outer_diameter(grid) - central_obscuration(grid)) 
-		if spiders:
-			tmp_result *= spider1(grid) * spider2(grid) * spider3(grid)
-		return tmp_result    
-	if header:
-		return aper, ls_header
-	
-	return aper
-
-def make_hicat_aperture(with_spiders=True, with_segment_gaps=True):
-	'''Make the HiCAT P3 apodizer mask
 
 	Parameters
 	----------
@@ -251,149 +79,165 @@
 		Include the secondary mirror support structure in the aperture.
 	with_segment_gaps : boolean
 		Include the gaps between individual segments in the aperture.
-<<<<<<< HEAD
-
-=======
+	gap_padding : scalar
+		arbitratry padding of gap size to represent gaps on smaller arrays - effectively 
+		makes the gaps larger and the segments smaller to preserve the same segment pitch 
 	segment_transmissions : scalar or array_like
-		The transmission for each of the segments. If this is a scalar, this transmission will
-		be used for all segments.
-	return_segment_positions : boolean
-		If this is True, the centers of each of the segments will get returned as well.
-	
->>>>>>> 62b61e9c
+		The transmission for each of the segments. If this is a scalar, this transmission 
+		will be used for all segments.
+	return_header : boolean
+		If this is True, a header will be returned giving all important values for the 
+		created aperture for reference.
+	return_segments : boolean
+		If this is True, the segments will also be returned as a ModeBasis.
+	
 	Returns
 	-------
-	Field generator
-		The HiCAT aperture.
-	CartesianGrid
-		The segment positions. Only returned when `return_segment_positions` is True.
-	'''
-<<<<<<< HEAD
-	
-	gamma_21 = 0.423
-	gamma_31 = 1.008
-	
-#P2 - Iris AO
-	p2_irisao_segment_size = 1.4e-3 # m (note: point to point)
-	p2_irisao_segment_side_length = p2_irisao_segment_size / 2
-	p2_irisao_segment_gap_size = 12e-6 # m
-	
-	p2_irisao_distance_between_segments = p2_irisao_segment_side_length * np.sqrt(3)
-	p2_irisao_segment_circumdiameter = (2 * p2_irisao_segment_side_length) - (2/np.sqrt(3)) * p2_irisao_segment_gap_size
-
-#P1 - Pupil Mask
-	# Central segment
-	p1_pupil_mask_central_segment_size = 3.600e-3 # m
-	
-#P3 - Apodizer
-	# Contour
-	p3_apodizer_size = 19.725e-3 # m
-	p2_apodizer_size = p3_apodizer_size * gamma_21 / gamma_31
-	
-	# Gap
-	p3_apodizer_mask_gap_size = 0.090e-3 # m
-	p3_irisao_segment_gap_size = p2_irisao_segment_gap_size * gamma_31 / gamma_21
-	apodizer_mask_gap_oversize_factor_wrt_irisao = p3_apodizer_mask_gap_size / p3_irisao_segment_gap_size
-	
-	# Central segment
-	p3_apodizer_mask_central_segment_size = 3.950e-3 # m
-	p3_pupil_mask_central_segment_size = p1_pupil_mask_central_segment_size * gamma_31
-	apodizer_mask_central_segment_oversize_factor_wrt_pupil_mask = p3_apodizer_mask_central_segment_size / p3_pupil_mask_central_segment_size
-	p3_irisao_segment_size = p2_irisao_segment_size * gamma_31 / gamma_21
-
-	#Spiders
-	p3_apodizer_mask_spiders_thickness = 0.350e-3 # m
-	
-	header = {'TELESCOP':'HiCAT','P3_APOD':p3_apodizer_size,'P3_CENT_SEG':p3_apodizer_mask_central_segment_size,
-				'P3_GAP':p3_apodizer_mask_gap_size,'P3_GAP_OVER':apodizer_mask_gap_oversize_factor_wrt_irisao,
-				'P3_STRUT':p3_apodizer_mask_spiders_thickness, 'PROV':'HiCAT spreadsheet'}
-	
-	p3_irisao_segment_circumdiameter = p2_irisao_segment_circumdiameter * gamma_31 / gamma_21
-	p3_irisao_distance_between_segments = p2_irisao_distance_between_segments * gamma_31 / gamma_21
-	p3_apodizer_segment_circumdiameter = p3_irisao_segment_circumdiameter + (-p3_apodizer_mask_gap_size + p3_irisao_segment_gap_size) * (2/np.sqrt(3))
-=======
-	pupil_diameter = 0.019725 # m
-	segment_circum_diameter = 2 / np.sqrt(3) * pupil_diameter / 7
-	num_rings = 3
-	segment_gap = 90e-6
-	spider_width = 350e-6
+	aperture : Field generator
+		The LUVOIR A aperture.
+	aperture_header : dict
+		A dictionary containing all quantities used when making this aperture. Only returned if
+		`return_header` is True.
+	segments : ModeBasis
+		A ModeBasis containing all segments of the aperture. Only returned if `return_segments`
+		is True.
+	'''
+	
+	pupil_diameter = 15.0 #m actual circumscribed diameter, used for lam/D calculations other measurements normalized by this diameter
+	pupil_inscribed = 13.5 #m actual inscribed diameter
+	actual_segment_flat_diameter = 1.2225 #m actual segment flat-to-flat diameter
+	actual_segment_gap=0.006 #m actual gap size between segments
+	spider_width=0.150 #m actual strut size
+	lower_spider_angle = 12.7 #deg angle at which lower spiders are offset from vertical
+	spid_start = 0.30657 #m spider starting point distance from center of aperture
+
+	segment_gap =  actual_segment_gap * gap_padding #padding out the segmentation gaps so they are visible and not sub-pixel
+	segment_flat_diameter = actual_segment_flat_diameter - (segment_gap - actual_segment_gap)
+	segment_circum_diameter = 2 / np.sqrt(3) * segment_flat_diameter #segment circumscribed diameter
+	
+	num_rings = 6 #number of full rings of hexagons around central segment
+
+	lower_spider_angle = 12.7 #deg spiders are upside-down 'Y' shaped; degree the lower two spiders are offset from vertical by this amount
 
 	if not with_segment_gaps:
 		segment_gap = 0
 
+	aperture_header = {'TELESCOP':'LUVOIR A','D_CIRC': pupil_diameter, 'D_INSC':pupil_inscribed,\
+						'SEG_F2F_D':actual_segment_flat_diameter,'SEG_GAP':actual_segment_gap, \
+						'STRUT_W':spider_width,'STRUT_AN':lower_spider_angle,'NORM':normalized, \
+						'SEG_TRAN':segment_transmissions,'GAP_PAD':gap_padding, 'STRUT_ST':spid_start, \
+						'PROV':'MBolcar ppt 20180815'}
+	
 	if normalized:
 		segment_circum_diameter /= pupil_diameter
-		segment_gap /= pupil_diameter
+		actual_segment_flat_diameter /= pupil_diameter
+		actual_segment_gap /= pupil_diameter
 		spider_width /= pupil_diameter
+		spid_start /= pupil_diameter
 		pupil_diameter = 1.0
 
-	segment_positions = make_hexagonal_grid(segment_circum_diameter / 2 * np.sqrt(3), num_rings)
+	segment_positions = make_hexagonal_grid(actual_segment_flat_diameter + actual_segment_gap, num_rings)
+	segment_positions = segment_positions.subset(circular_aperture(pupil_diameter * 0.98)) #corner clipping
 	segment_positions = segment_positions.subset(lambda grid: ~(circular_aperture(segment_circum_diameter)(grid) > 0))
 
-	hexagon = hexagonal_aperture(segment_circum_diameter - segment_gap, np.pi / 2)
-	def segment(grid):
-		return hexagon(grid)
-
-	segmented_aperture = make_segmented_aperture(segment, segment_positions, segment_transmissions, return_segments)
-	
+	segment = hexagonal_aperture(segment_circum_diameter, np.pi / 2)
+	
+	if with_spiders:
+		spider1 = make_spider_infinite([0, 0], 90, spider_width)
+		spider2 = make_spider_infinite([spid_start, 0], 270 - lower_spider_angle, spider_width)
+		spider3 = make_spider_infinite([-spid_start, 0], 270 + lower_spider_angle, spider_width)
+
+	segmented_aperture = make_segmented_aperture(segment, segment_positions, segment_transmissions, return_segments=return_segments)
+
 	if return_segments:
 		segmented_aperture, segments = segmented_aperture
->>>>>>> 62b61e9c
-
-	segment = hexagonal_aperture(p3_apodizer_segment_circumdiameter, np.pi/2)
-	segment_positions = make_hexagonal_grid(p3_irisao_distance_between_segments, 3, False)
-	segmentation = make_segmented_aperture(segment, segment_positions)
-	
-	segment = hexagonal_aperture(p3_apodizer_size / 7 / np.sqrt(3) * 2, np.pi / 2)
-	distance_between_segments = p3_apodizer_size / 7
-	segment_positions = make_hexagonal_grid(distance_between_segments, 3)
-	contour = make_segmented_aperture(segment, segment_positions)
-	
-	central_segment = hexagonal_aperture(p3_apodizer_mask_central_segment_size, np.pi / 2)
-	
+
+	def func(grid):
+		res = segmented_aperture(grid)
+
+		if with_spiders:
+			res *= spider1(grid) * spider2(grid) * spider3(grid)
+
+		return Field(res, grid)
+	
+	if with_spiders and return_segments:
+		segments = [lambda grid: s(grid) * spider1(grid) * spider2(grid) * spider3(grid) for s in segments]
+	
+	if return_header:
+		if return_segments:
+			return func, aperture_header, segments
+		else:
+			return func, aperture_header
+	elif return_segments:
+		return func, segments
+	else:
+		return func
+
+def make_luvoir_a_lyot_stop(normalized=True, with_spiders=False, spider_oversize=1, inner_diameter_fraction=0.2, outer_diameter_fraction=0.9, return_header=False):
+	'''Make a LUVOIR-A Lyot stop for the APLC coronagraph.
+
+	Parameters
+	----------
+	normalized : boolean
+	with_spiders : boolean
+	inner_diameter_fraction : scalar
+	outer_diameter_fraction : scalar
+	lyot_stop_reference_diameter : scalar
+	spider_oversize : scalar
+	return_header : boolean
+
+	Returns
+	-------
+	aperture : Field generator
+	aperture_header : dict
+	'''
+	pupil_diameter = 15.0 #m actual circumscribed diameter, used for lam/D calculations other measurements normalized by this diameter
+	spider_width = 0.150 #m actual strut size
+	lower_spider_angle = 12.7 #deg angle at which lower spiders are offset from vertical
+	spid_start = 0.30657 #m spider starting point offset from center of aperture
+
+	outer_D = pupil_diameter * outer_diameter_fraction
+	inner_D = pupil_diameter * inner_diameter_fraction
+	pad_spid_width = spider_width * spider_oversize
+
+	lyot_reference_diameter = pupil_diameter
+
+	ls_header = {'TELESCOP':'LUVOIR A', 'D_CIRC': pupil_diameter, 'D_INSC': 13.5,
+				 'LS_ID': inner_diameter_fraction, 'LS_OD': outer_diameter_fraction, 'LS_REF_D': lyot_reference_diameter, 'NORM': normalized, 'STRUT_ST': spid_start}
+
 	if with_spiders:
-<<<<<<< HEAD
-		spider1 = make_spider_infinite([0,0], 60, p3_apodizer_mask_spiders_thickness)
-		spider2 = make_spider_infinite([0,0], 120, p3_apodizer_mask_spiders_thickness)
-		spider3 = make_spider_infinite([0,0], -60, p3_apodizer_mask_spiders_thickness)
-		spider4 = make_spider_infinite([0,0], -120, p3_apodizer_mask_spiders_thickness)
-	
-	def func(grid):
-		res = (contour(grid) - central_segment(grid)) 
+		ls_header['STRUT_W']  = spider_width
+		ls_header['STRUT_AN'] = lower_spider_angle
+		ls_header['STRUT_P']  = spider_oversize
+
+	if normalized:
+		outer_D /= pupil_diameter
+		inner_D /= pupil_diameter
+		pad_spid_width /= pupil_diameter
+		spid_start /= pupil_diameter
+
+	outer_diameter = circular_aperture(outer_D)
+	central_obscuration = circular_aperture(inner_D)
+
+	if with_spiders:
+		spider1 = make_spider_infinite([0, 0], 90, pad_spid_width)
+		spider2 = make_spider_infinite([spid_start,0], 270 - lower_spider_angle, pad_spid_width)
+		spider3 = make_spider_infinite([-spid_start,0], 270 + lower_spider_angle, pad_spid_width)
+
+	def aper(grid):
+		result = outer_diameter(grid) - central_obscuration(grid)
+
+		if with_spiders:
+			result *= spider1(grid) * spider2(grid) * spider3(grid)
 		
-		if with_segment_gaps:
-			res*= segmentation(grid)
-		
-=======
-		spider1 = make_spider_infinite([0, 0], 60, spider_width)
-		spider2 = make_spider_infinite([0, 0], 120, spider_width)
-		spider3 = make_spider_infinite([0, 0], 240, spider_width)
-		spider4 = make_spider_infinite([0, 0], 300, spider_width)
-
-		for i, s in enumerate(segments):
-			s = lambda grid: s(grid) * spider1(grid) * spider2(grid) * spider3(grid) * spider4(grid)
-			
-	def aperture(grid):
-		res = segmented_aperture(grid)
-
->>>>>>> 62b61e9c
-		if with_spiders:
-			res*= spider1(grid) * spider2(grid) * spider3(grid) * spider4(grid)
-		
-		return Field(res, grid)
-<<<<<<< HEAD
-		
-	return func, header
-=======
-	
-	if return_segments:
-			return aperture, segments
-	else:
-		return aperture
->>>>>>> 62b61e9c
-
-def make_hicat_lyot_stop(ls_id, ls_od, with_spiders=False):
-	'''Make the HiCAT Lyot stop.
+		return result    
+	if return_header:
+		return aper, ls_header
+	
+	return aper
+
+def make_hicat_aperture(normalized=True, with_spiders=True, with_segment_gaps=True, return_header=False, return_segments=False):
+	'''Make the HiCAT P3 apodizer mask
 
 	Parameters
 	----------
@@ -402,6 +246,120 @@
 		diameter of the pupil will be 15.0 meters.
 	with_spiders : boolean
 		Include the secondary mirror support structure in the aperture.
+	with_segment_gaps : boolean
+		Include the gaps between individual segments in the aperture.
+	return_header : boolean
+		If this is True, a header will be returned giving all important values for the 
+		created aperture for reference.
+	return_segments : boolean
+		If this is True, the segments will also be returned as a ModeBasis.
+	
+	Returns
+	-------
+	aperture : Field generator
+		The HiCAT aperture.
+	segments : ModeBasis
+		The segments. Only returned when `return_segments` is True.
+	'''
+	gamma_21 = 0.423
+	gamma_31 = 1.008
+	
+	#P2 - Iris AO
+	p2_irisao_segment_size = 1.4e-3 # m (note: point to point)
+	p2_irisao_segment_side_length = p2_irisao_segment_size / 2
+	p2_irisao_segment_gap_size = 12e-6 # m
+	
+	p2_irisao_distance_between_segments = p2_irisao_segment_side_length * np.sqrt(3)
+	p2_irisao_segment_circumdiameter = (2 * p2_irisao_segment_side_length) - (2/np.sqrt(3)) * p2_irisao_segment_gap_size
+
+	#P1 - Pupil Mask
+	# Central segment
+	p1_pupil_mask_central_segment_size = 3.600e-3 # m
+	
+	#P3 - Apodizer
+	# Contour
+	p3_apodizer_size = 19.725e-3 # m
+	p2_apodizer_size = p3_apodizer_size * gamma_21 / gamma_31
+	
+	# Gap
+	p3_apodizer_mask_gap_size = 0.090e-3 # m
+	p3_irisao_segment_gap_size = p2_irisao_segment_gap_size * gamma_31 / gamma_21
+	apodizer_mask_gap_oversize_factor_wrt_irisao = p3_apodizer_mask_gap_size / p3_irisao_segment_gap_size
+	
+	# Central segment
+	p3_apodizer_mask_central_segment_size = 3.950e-3 # m
+	p3_pupil_mask_central_segment_size = p1_pupil_mask_central_segment_size * gamma_31
+	apodizer_mask_central_segment_oversize_factor_wrt_pupil_mask = p3_apodizer_mask_central_segment_size / p3_pupil_mask_central_segment_size
+	p3_irisao_segment_size = p2_irisao_segment_size * gamma_31 / gamma_21
+
+	# Spiders
+	p3_apodizer_mask_spiders_thickness = 0.350e-3 # m
+	
+	header = {'TELESCOP':'HiCAT', 'P3_APOD': p3_apodizer_size, 'P3_CENT_SEG': p3_apodizer_mask_central_segment_size,
+				'P3_GAP': p3_apodizer_mask_gap_size, 'P3_GAP_OVER': apodizer_mask_gap_oversize_factor_wrt_irisao,
+				'P3_STRUT': p3_apodizer_mask_spiders_thickness, 'PROV': 'HiCAT spreadsheet'}
+	
+	p3_irisao_segment_circumdiameter = p2_irisao_segment_circumdiameter * gamma_31 / gamma_21
+	p3_irisao_distance_between_segments = p2_irisao_distance_between_segments * gamma_31 / gamma_21
+	p3_apodizer_segment_circumdiameter = p3_irisao_segment_circumdiameter + (-p3_apodizer_mask_gap_size + p3_irisao_segment_gap_size) * (2/np.sqrt(3))
+
+	segment = hexagonal_aperture(p3_apodizer_segment_circumdiameter, np.pi / 2)
+	segment_positions = make_hexagonal_grid(p3_irisao_distance_between_segments, 3, False)
+	segmentation = make_segmented_aperture(segment, segment_positions, return_segments=return_segments)
+
+	if return_segments:
+		segmentation, segments = segmentation
+	
+	segment = hexagonal_aperture(p3_apodizer_size / 7 / np.sqrt(3) * 2, np.pi / 2)
+	distance_between_segments = p3_apodizer_size / 7
+	segment_positions = make_hexagonal_grid(distance_between_segments, 3)
+	contour = make_segmented_aperture(segment, segment_positions)
+	
+	central_segment = hexagonal_aperture(p3_apodizer_mask_central_segment_size, np.pi / 2)
+
+	if return_segments:
+		segments = [lambda grid: s(grid) * (contour(grid) - central_segment(grid)) for s in segments]
+	
+	if with_spiders:
+		spider1 = make_spider_infinite([0,0], 60, p3_apodizer_mask_spiders_thickness)
+		spider2 = make_spider_infinite([0,0], 120, p3_apodizer_mask_spiders_thickness)
+		spider3 = make_spider_infinite([0,0], -60, p3_apodizer_mask_spiders_thickness)
+		spider4 = make_spider_infinite([0,0], -120, p3_apodizer_mask_spiders_thickness)
+	
+		if return_segments:
+			segments = [lambda grid: s(grid) * spider1(grid) * spider2(grid) * spider3(grid) * spider4(grid) for s in segments]
+	
+	def func(grid):
+		res = (contour(grid) - central_segment(grid)) 
+		
+		if with_segment_gaps:
+			res *= segmentation(grid)
+		
+		if with_spiders:
+			res *= spider1(grid) * spider2(grid) * spider3(grid) * spider4(grid)
+		
+		return Field(res, grid)
+	
+	if return_header:
+		if return_segments:
+			return func, header, segments
+		else:
+			return func, header
+	elif return_segments:
+		return func, segments
+	else:
+		return func
+
+def make_hicat_lyot_stop(normalized=False, with_spiders=False, inner_diameter=0.2, outer_diameter=0.9):
+	'''Make the HiCAT Lyot stop.
+
+	Parameters
+	----------
+	normalized : boolean
+		If this is True, the outer diameter will be scaled to 1. Otherwise, the
+		diameter of the pupil will be 15.0 meters.
+	with_spiders : boolean
+		Include the secondary mirror support structure in the aperture.
 
 	Returns
 	-------
@@ -421,7 +379,7 @@
 	p3_apodizer_mask_central_segment_size = 3.950e-3 # m
 	p3_apodizer_size = 19.725e-3 # m
 	
-	p5_lyot_stop_size = ls_od # m
+	p5_lyot_stop_size = outer_diameter # m
 	p5_irisao_inscribed_circle_size = p2_irisao_inscribed_circle_size * gamma_51 / gamma_21
 	lyot_stop_mask_undersize_contour_wrt_inscribed_circle = p5_lyot_stop_size / p5_irisao_inscribed_circle_size
 
@@ -429,7 +387,7 @@
 	p5_irisao_circumscribed_circle_size = p2_irisao_circumscribed_circle_size * gamma_51 / gamma_21
 
 	# Central segment
-	p5_lyot_stop_mask_central_segment_size = ls_id # m
+	p5_lyot_stop_mask_central_segment_size = inner_diameter # m
 	p5_apodizer_mask_central_segment_size = p3_apodizer_mask_central_segment_size * gamma_51 / gamma_31
 
 	p5_irisao_segment_size = p2_irisao_segment_size * gamma_51 / gamma_21
