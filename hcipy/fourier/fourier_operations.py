import numpy as np

from .fast_fourier_transform import FastFourierTransform
from ..field import Field, TensorFlowField, field_dot, field_conjugate_transpose
from ..util import tf_name_scope

try:
	import mkl_fft._numpy_fft as _fft_module
except ImportError:
	_fft_module = np.fft

class FourierFilter(object):
	'''A filter in the Fourier domain.

	The filtering is performed by Fast Fourier Transforms, but is quicker than
	the equivalent multiplication in the Fourier domain using the FastFourierTransform
	classes. It does this by avoiding redundant field multiplications that limit performance.

	Parameters
	----------
	input_grid : Grid
		The grid that is expected for the input field.
	transfer_function : Field generator or Field
		The transfer function to use for the filter. If this is a Field, the user is responsible
		for checking that its grid corresponds to the internal grid used by this filter. The Grid
		is not checked.
	q : scalar
		The amount of zeropadding to perform in the real domain. A value
		of 1 denotes no zeropadding. Zeropadding increases the resolution in the
		Fourier domain and therefore reduces aliasing/wrapping effects.
	'''
	def __init__(self, input_grid, transfer_function, q=1):
		fft = FastFourierTransform(input_grid, q)

		self.input_grid = input_grid
		self.internal_grid = fft.output_grid
		self.internal_shape = fft.output_grid.shape
		self.ndim = self.internal_grid.ndim
		self.cutout = fft.cutout_input
		self.shape_in = input_grid.shape

		self.transfer_function = transfer_function

		self._transfer_function = None
		self.internal_array = None
		self._cached_tf_transfer_function = None

	def _compute_functions(self, field):
		# Set the correct complex and real data type, based on the input data type.
		if field.dtype == np.dtype('float32') or field.dtype == np.dtype('complex64'):
			complex_dtype = 'complex64'
		else:
			complex_dtype = 'complex128'

		if self._transfer_function is None or self._transfer_function.dtype != complex_dtype:
			if hasattr(self.transfer_function, '__call__'):
				h = self.transfer_function(self.internal_grid)
			else:
				h = self.transfer_function.copy()

			h = np.fft.ifftshift(h.shaped, axes=tuple(range(-self.input_grid.ndim, 0)))
			self._transfer_function = h.astype(complex_dtype, copy=False)

		recompute_internal_array = self.internal_array is None
		recompute_internal_array = recompute_internal_array or (self.internal_array.ndim != (field.grid.ndim + field.tensor_order))
		recompute_internal_array = recompute_internal_array or (self.internal_array.dtype != complex_dtype)
		recompute_internal_array = recompute_internal_array or not np.all(tuple(self.internal_array.shape[:field.tensor_order]) == tuple(field.tensor_shape))

		if recompute_internal_array:
			self.internal_array = self.internal_grid.zeros(field.tensor_shape, complex_dtype).shaped

	def forward(self, field):
		'''Return the forward filtering of the input field.

		Parameters
		----------
		field : Field
			The field to filter.

		Returns
		-------
		Field
			The filtered field.
		'''
		with tf_name_scope(field, 'FourierFilter.backward'):
			return self._operation(field, adjoint=False)

	def backward(self, field):
		'''Return the backward (adjoint) filtering of the input field.

		Parameters
		----------
		field : Field
			The field to filter.

		Returns
		-------
		Field
			The adjoint filtered field.
		'''
		with tf_name_scope(field, 'FourierFilter.backward'):
			return self._operation(field, adjoint=True)

	def _operation(self, field, adjoint):
		'''The internal filtering operation.

		Parameters
		----------
		field : Field
			The input field.
		adjoint : boolean
			Whether to perform a forward or adjoint filter.

		Returns
		-------
		Field
			The filtered field.
		'''
		self._compute_functions(field)

		if field.backend == 'tensorflow':
			import tensorflow as tf
		elif field.backend not in ['numpy']:
			raise ValueError('Fields with this backend are not supported.')

<<<<<<< HEAD
		if field.backend == 'numpy':
			if self.cutout is None:
				f = field.shaped
			else:
				f = self.internal_array
				f[:] = 0
				c = tuple([slice(None)] * field.tensor_order) + self.cutout
				f[c] = field.shaped
		elif field.backend == 'tensorflow':
			if self.cutout is None:
				f = field.shaped.arr
			else:
				padding = np.array([np.array([self.cutout[i].start, self.internal_shape[i] - self.cutout[i].stop]) for i in range(self.ndim)])
				f = tf.pad(field.shaped.arr, padding)

		if field.backend == 'numpy':
			f = np.fft.fftn(f, axes=tuple(range(-self.input_grid.ndim, 0)))
		else:
			if self.ndim == 1:
				f = tf.signal.fft(f)
			elif self.ndim == 2:
				f = tf.signal.fft2d(f)
			elif self.ndim == 3:
				f = tf.signal.fft3d(f)
			else:
				raise ValueError('FourierFilters with >3 dimensions are not supported with this backend.')
=======
		f = _fft_module.fftn(f, axes=tuple(range(-self.input_grid.ndim, 0)))
>>>>>>> aea764a8

		if (self._transfer_function.ndim - self.internal_grid.ndim) == 2:
			# The transfer function is a matrix field.
			if field.backend == 'numpy':
				s1 = f.shape[:-self.internal_grid.ndim] + (self.internal_grid.size,)
				s2 = self._transfer_function.shape[:-self.internal_grid.ndim] + (self.internal_grid.size,)

				f = Field(f.reshape(s1), self.internal_grid)
				h = Field(self._transfer_function.reshape(s2), self.internal_grid)

				if adjoint:
					h = field_conjugate_transpose(h)

				f = field_dot(h, f).shaped
			elif field.backend == 'tensorflow':
				h = tf.reshape(self._tf_transfer_function, s2)

				if adjoint:
					n = self._transfer_function.ndim
					perm = [1, 0] + list(range(2, n))
					h = tf.transpose(h, perm=perm, conjugate=True)

				if field.is_vector_field:
					f = tf.einsum('...i,...i->...', h, f)
				elif field.tensor_order == 2:
					f = tf.einsum('...ij,...jk->...ik', h, f)
				else:
					raise ValueError('Transfer function combination not implemented.')
		else:
			# The transfer function is a scalar field.
			if field.backend == 'numpy':
				if adjoint:
					h = self._transfer_function.conj()
				else:
					h = self._transfer_function
			elif field.backend == 'tensorflow':
				if adjoint:
					h = tf.math.conj(self._tf_transfer_function)
				else:
					h = self._tf_transfer_function

			f *= h

		s = tuple(f.shape)[:-self.internal_grid.ndim] + (-1,)

		if field.backend == 'numpy':
			f = np.fft.ifftn(f, axes=tuple(range(-self.input_grid.ndim, 0)))

			if self.cutout is None:
				res = f.reshape(s)
			else:
				res = f[c].reshape(s)

			return Field(res, self.input_grid)
		elif field.backend == 'tensorflow':
			if self.ndim == 1:
				f = tf.signal.ifft(f)
			elif self.ndim == 2:
				f = tf.signal.ifft2d(f)
			elif self.ndim == 3:
				f = tf.signal.ifft3d(f)

			if self.cutout is None:
				f = tf.reshape(f, s)
			else:
				f = tf.reshape(f[self.cutout], s)

<<<<<<< HEAD
			return TensorFlowField(f, self.input_grid)
=======
		f = _fft_module.ifftn(f, axes=tuple(range(-self.input_grid.ndim, 0)))
>>>>>>> aea764a8

	@property
	def _tf_transfer_function(self):
		import tensorflow as tf

		if self._cached_tf_transfer_function is None:
			self._cached_tf_transfer_function = tf.convert_to_tensor(self._transfer_function)
		return self._cached_tf_transfer_function<|MERGE_RESOLUTION|>--- conflicted
+++ resolved
@@ -123,7 +123,6 @@
 		elif field.backend not in ['numpy']:
 			raise ValueError('Fields with this backend are not supported.')
 
-<<<<<<< HEAD
 		if field.backend == 'numpy':
 			if self.cutout is None:
 				f = field.shaped
@@ -140,7 +139,7 @@
 				f = tf.pad(field.shaped.arr, padding)
 
 		if field.backend == 'numpy':
-			f = np.fft.fftn(f, axes=tuple(range(-self.input_grid.ndim, 0)))
+			f = _fft_module.fftn(f, axes=tuple(range(-self.input_grid.ndim, 0)))
 		else:
 			if self.ndim == 1:
 				f = tf.signal.fft(f)
@@ -150,9 +149,6 @@
 				f = tf.signal.fft3d(f)
 			else:
 				raise ValueError('FourierFilters with >3 dimensions are not supported with this backend.')
-=======
-		f = _fft_module.fftn(f, axes=tuple(range(-self.input_grid.ndim, 0)))
->>>>>>> aea764a8
 
 		if (self._transfer_function.ndim - self.internal_grid.ndim) == 2:
 			# The transfer function is a matrix field.
@@ -199,7 +195,7 @@
 		s = tuple(f.shape)[:-self.internal_grid.ndim] + (-1,)
 
 		if field.backend == 'numpy':
-			f = np.fft.ifftn(f, axes=tuple(range(-self.input_grid.ndim, 0)))
+			f = _fft_module.ifftn(f, axes=tuple(range(-self.input_grid.ndim, 0)))
 
 			if self.cutout is None:
 				res = f.reshape(s)
@@ -220,11 +216,7 @@
 			else:
 				f = tf.reshape(f[self.cutout], s)
 
-<<<<<<< HEAD
 			return TensorFlowField(f, self.input_grid)
-=======
-		f = _fft_module.ifftn(f, axes=tuple(range(-self.input_grid.ndim, 0)))
->>>>>>> aea764a8
 
 	@property
 	def _tf_transfer_function(self):
